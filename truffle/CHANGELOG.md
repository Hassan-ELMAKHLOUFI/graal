--- conflicted
+++ resolved
@@ -5,11 +5,8 @@
 ## Version 1.0.0 RC8
 
 * Added `SuspendedEvent.setReturnValue` to change the return value of the currently executed source location.
-<<<<<<< HEAD
 * Deprecated `FrameSlot#getIndex` without replacement.
-=======
 * Added `TruffleInstrument.Env.startServer()` to get a virtual message-based server provided via `MessageTransport` service.
->>>>>>> f16f83df
 
 ## Version 1.0.0 RC7
 * Made all Truffle DSL annotations retention policy CLASS instead of RUNTIME. Reflecting DSL annotations at runtime is no longer possible. It is recommended to use `@Introspectable` instead. 
