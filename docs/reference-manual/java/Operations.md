---
layout: docs
toc_group: java
link_title: JVM Operations Manual
permalink: /reference-manual/java/operations/
---

# JVM Operations Manual

## Running the GraalVM Compiler in Native Image vs on the JVM

When running the GraalVM compiler on the JVM, it goes through the same warm-up phase that the rest of the Java application does.
That is, it is first interpreted before its hot methods are compiled.
This can translate into slightly longer times until the application reaches peak performance when compared to the native compilers in the JVM such as C1 and C2.

To address the issue of taking longer to reach to peak performance, **libgraal** was introduced -- a shared library, produced using [Native Image](../native-image/README.md) to ahead-of-time compile the compiler itself.
That means the GraalVM Enterprise compiler is deployed as a native shared library.

In this mode, the compiler uses memory separate from the HotSpot heap, and it runs compiled from the start.
Therefore it has execution properties similar to other native HotSpot compilers such as C1 and C2.
<<<<<<< HEAD
Currently, this is the **default mode** of operation. It can be disabled with `-XX:-UseJVMCINativeLibrary`.
=======
Currently, this is the **default mode** of operation.
It can be disabled with `-XX:-UseJVMCINativeLibrary`.
>>>>>>> 7bc06f81

## Measuring Performance

The first thing to be sure of when measuring performance is to ensure the JVM is using the GraalVM Enterprise compiler.
In the GraalVM binary, the JVM is configured to use the GraalVM compiler as the top tier compiler by default.
You can confirm this by adding `-Dgraal.ShowConfiguration=info` to the command line.
It will produce a line of output similar to the one below when the compiler is initialized:

```shell
Using Graal compiler configuration 'community' provided by org.graalvm.compiler.hotspot.CommunityCompilerConfigurationFactory loaded from jar:file:/Users/dsimon/graal/graal/compiler/mxbuild/dists/graal.jar!/org/graalvm/compiler/hotspot/CommunityCompilerConfigurationFactory.class
```

<<<<<<< HEAD
> Note: The GraalVM compiler is only initialized on the first top-tier JIT compilation request so if your application is short-lived, you may not see this output.

Optimizing JVM-based applications is a science in itself.
The compilation may not even be a factor in the case of poor performance as the problem may lie in any other part of the VM (I/O, garbage collection, threading, etc), or in
a poorly written application or 3rd party library code. For this reason, it is  worth utilizing the [JDK Mission Control](https://www.oracle.com/java/technologies/jdk-mission-control.html) tool chain to diagnose the application behavior.
=======
Note: The GraalVM compiler is only initialized on the first top-tier JIT compilation request so if your application is short-lived, you may not see this output.

Optimizing JVM-based applications is a science in itself. The compilation may not even be a factor in the case of poor performance as the problem may
lie in any other part of the VM (I/O, garbage collection, threading, etc), or in a poorly written application or 3rd party library code.
For this reason, it's worth utilizing the [JDK Mission Control](https://www.oracle.com/java/technologies/jdk-mission-control.html) tool chain to diagnose the application behavior.
>>>>>>> 7bc06f81

You can also compare performance against the native top-tier compiler in the JVM by adding `-XX:-UseJVMCICompiler` to the command line.

If you observe a significant performance regression when using the GraalVM compiler, please open an issue on GitHub.
Attaching a Java Flight Recorder log and instructions to reproduce the issue makes investigation easier and thus the chances of a fix higher.
Even better is if you can submit a [JMH](http://openjdk.java.net/projects/code-tools/jmh/) benchmark that represents the hottest parts of your application (as identified by a profiler).
This allows us to very quickly pinpoint missing optimization opportunities or to offer suggestions on how to restructure the code to avoid or reduce performance bottlenecks.

## Troubleshooting the GraalVM Compiler

Like all software, the GraalVM compiler is not guaranteed to be bug free so it is useful to know how to diagnose and submit useful bug reports if you encounter issues.

If you spot a security vulnerability, please do **not** report it via GitHub Issues or the public mailing lists, but via the process outlined at [Reporting Vulnerabilities guide](https://www.oracle.com/corporate/security-practices/assurance/vulnerability/reporting.html).

### Compilation Exceptions

One advantage of the compiler being written in Java is that runtime exceptions during compilation are not fatal VM errors.
Instead, each compilation has an exception handler that takes action based on the `graal.CompilationFailureAction` property.

The default value is `Silent`. Specifying `Diagnose` causes failing compilations to be retried with extra diagnostics enabled.
In this case, just before the VM exits, all diagnostic output captured during retried compilations is written to a `.zip` file and its location is printed on the console:
```shell
Graal diagnostic output saved in /Users/demo/graal-dumps/1499768882600/graal_diagnostics_64565.zip
```

You can then attach the .zip file to an issue on [GitHub](https://github.com/oracle/graal/issues).

Apart from `Silent` and `Diagnose`, the following values for `graal.CompilationFailureAction`
are also supported:
* `Print`: prints a message and stack trace to the console but does not perform the re-compilation.
* `ExitVM`: same as `Diagnose` but the VM process exits after the re-compilation.

### Code Generation Errors

The other type of error you might encounter with compilers is the production of incorrect machine code.
This error can cause a VM crash, which should produce a file that starts with `hs_err_pid` in the current working directory of the VM process.
In most cases, there is a section in the file that shows the stack at the time of the crash, including the type of code for each frame in the stack, as in the following example:

```shell
Stack: [0x00007000020b1000,0x00007000021b1000],  sp=0x00007000021af7a0,  free space=1017k
Native frames: (J=compiled Java code, j=interpreted, Vv=VM code, C=native code)
J 761 JVMCI org.graalvm.compiler.core.gen.NodeLIRBuilder.matchComplexExpressions(Ljava/util/List;)V (299 bytes) @ 0x0000000108a2fc01 [0x0000000108a2fac0+0x141] (null)
j  org.graalvm.compiler.core.gen.NodeLIRBuilder.doBlock(Lorg/graalvm/compiler/nodes/cfg/Block;Lorg/graalvm/compiler/nodes/StructuredGraph;Lorg/graalvm/compiler/core/common/cfg/BlockMap;)V+211
j  org.graalvm.compiler.core.LIRGenerationPhase.emitBlock(Lorg/graalvm/compiler/nodes/spi/NodeLIRBuilderTool;Lorg/graalvm/compiler/lir/gen/LIRGenerationResult;Lorg/graalvm/compiler/nodes/cfg/Block;Lorg/graalvm/compiler/nodes/StructuredGraph;Lorg/graalvm/compiler/core/common/cfg/BlockMap;)V+65
```

This example shows that the top frame was compiled (J) by the JVMCI compiler, which is the GraalVM compiler.
The crash occurred at offset 0x141 in the machine code produced for:
```shell
org.graalvm.compiler.core.gen.NodeLIRBuilder.matchComplexExpressions(Ljava/util/List;)V
```

<<<<<<< HEAD
The next two frames in the stack were executed in the interpreter (`j`).
=======
The next two frames in the stack were executed in the interpreter (j).
>>>>>>> 7bc06f81
The location of the crash is also often indicated near the top of the file with something like this:
```shell
# Problematic frame:
# J 761 JVMCI org.graalvm.compiler.core.gen.NodeLIRBuilder.matchComplexExpressions(Ljava/util/List;)V (299 bytes) @ 0x0000000108a2fc01 [0x0000000108a2fac0+0x141] (null)
```

In this example, there is likely an error in the code produced by the GraalVM compiler for `NodeLIRBuilder.matchComplexExpressions`.

<<<<<<< HEAD
When filing an issue on [GitHub](https://github.com/oracle/graal/issues) for such a crash, you should first attempt to reproduce the crash with extra diagnostics enabled for the compilation of the problematic method.
=======
When filing an issue on [GitHub](https://github.com/oracle/graal/issues) for such a crash, you should first attempt to reproduce the crash with extra
diagnostics enabled for the compilation of the problematic method.
>>>>>>> 7bc06f81
In this example, you would add the following to your command line:
```shell
-Dgraal.MethodFilter=NodeLIRBuilder.matchComplexExpressions, -Dgraal.Dump=:2
```

These options are described in more detail [here](https://github.com/oracle/graal/blob/master/compiler/docs/Debugging.md).
In brief, these options tell the compiler to capture snapshots of the compiler state at verbosity level 2 while compiling any method named `matchComplexExpressions` in a class with a simple name of `NodeLIRBuilder`.
The complete format of the `MethodFilter` option is described in the output of `java -XX:+JVMCIPrintProperties`.

Quite often, the crash location does not exist directly in the problematic method mentioned in the crash log but comes from an inlined method.

In such a case, simply filtering for the problematic method might not capture an erroneous compilation causing a crash.

To improve the likelihood of capturing an erroneous compilation, you need to broaden the `MethodFilter` value.
To guide this, add `-Dgraal.PrintCompilation=true` when trying to reproduce the crash so you can see what was compiled just before the crash.

The following shows sample output from the console:
```shell
HotSpotCompilation-1218        Lorg/graalvm/compiler/core/amd64/AMD64NodeLIRBuilder;                  peephole                                      (Lorg/graalvm/compiler/nodes/ValueNode;)Z           |   87ms   428B   447B  1834kB
HotSpotCompilation-1212        Lorg/graalvm/compiler/lir/LIRInstructionClass;                         forEachState                                  (Lorg/graalvm/compiler/lir/LIRInstruction;Lorg/graalvm/compiler/lir/InstructionValueProcedure;)V  |  359ms    92B   309B  6609kB
HotSpotCompilation-1221        Lorg/graalvm/compiler/hotspot/amd64/AMD64HotSpotLIRGenerator;          getResult                                     ()Lorg/graalvm/compiler/hotspot/HotSpotLIRGenerationResult;  |   54ms    18B   142B  1025kB
#
# A fatal error has been detected by the Java Runtime Environment:
#
#  SIGSEGV (0xb) at pc=0x000000010a6cafb1, pid=89745, tid=0x0000000000004b03
#
# JRE version: OpenJDK Runtime Environment (8.0_121-b13) (build 1.8.0_121-graalvm-olabs-b13)
# Java VM: OpenJDK 64-Bit GraalVM (25.71-b01-internal-jvmci-0.30 mixed mode bsd-amd64 compressed oops)
# Problematic frame:
# J 1221 JVMCI org.graalvm.compiler.hotspot.amd64.AMD64HotSpotLIRGenerator.getResult()Lorg/graalvm/compiler/hotspot/HotSpotLIRGenerationResult; (18 bytes) @ 0x000000010a6cafb1 [0x000000010a6caf60+0x51] (null)
#
# Failed to write core dump. Core dumps have been disabled. To enable core dumping, try "ulimit -c unlimited" before starting Java again
```
Here we see that the crash happened in a different method than the first crash.
<<<<<<< HEAD
As such, we expand the filter argument to be `-Dgraal.MethodFilter= NodeLIRBuilder.matchComplexExpressions,AMD64HotSpotLIRGenerator.getResult` and run again.
=======
As such, we expand the filter argument to be `-Dgraal.MethodFilter=NodeLIRBuilder.matchComplexExpressions,AMD64HotSpotLIRGenerator.getResult` and run again.
>>>>>>> 7bc06f81

When the VM crashes in this way, it does not execute the shutdown code that archives the GraalVM compiler diagnostic output or delete the directory it was written to.
This must be done manually after the crash.

By default, the directory is `$PWD/graal-dumps/<timestamp>`; for example, `./graal-dumps/1499938817387`.
However, you can set the directory with `-Dgraal.DumpPath=<path>`.

A message, such as the following, is printed to the console when this directory is first used by the compiler:
```shell
Dumping debug output in /Users/demo/graal-dumps/1499768882600
```

This directory should contain content related to the crashing method, such as:
```shell
ls -l /Users/demo/graal-dumps/1499768882600
-rw-r--r--  1 demo  staff    144384 Jul 13 11:46 HotSpotCompilation-1162[AMD64HotSpotLIRGenerator.getResult()].bgv
-rw-r--r--  1 demo  staff     96925 Jul 13 11:46 HotSpotCompilation-1162[AMD64HotSpotLIRGenerator.getResult()].cfg
-rw-r--r--  1 demo  staff  12600725 Jul 13 11:46 HotSpotCompilation-791[NodeLIRBuilder.matchComplexExpressions(List)].bgv
-rw-r--r--  1 demo  staff   1727409 Jul 13 11:46 HotSpotCompilation-791[NodeLIRBuilder.matchComplexExpressions(List)].cfg
```
You should attach a .zip of this directory to an issue on [GitHub](https://github.com/oracle/graal/issues).<|MERGE_RESOLUTION|>--- conflicted
+++ resolved
@@ -18,12 +18,8 @@
 
 In this mode, the compiler uses memory separate from the HotSpot heap, and it runs compiled from the start.
 Therefore it has execution properties similar to other native HotSpot compilers such as C1 and C2.
-<<<<<<< HEAD
-Currently, this is the **default mode** of operation. It can be disabled with `-XX:-UseJVMCINativeLibrary`.
-=======
 Currently, this is the **default mode** of operation.
 It can be disabled with `-XX:-UseJVMCINativeLibrary`.
->>>>>>> 7bc06f81
 
 ## Measuring Performance
 
@@ -36,19 +32,11 @@
 Using Graal compiler configuration 'community' provided by org.graalvm.compiler.hotspot.CommunityCompilerConfigurationFactory loaded from jar:file:/Users/dsimon/graal/graal/compiler/mxbuild/dists/graal.jar!/org/graalvm/compiler/hotspot/CommunityCompilerConfigurationFactory.class
 ```
 
-<<<<<<< HEAD
 > Note: The GraalVM compiler is only initialized on the first top-tier JIT compilation request so if your application is short-lived, you may not see this output.
 
 Optimizing JVM-based applications is a science in itself.
 The compilation may not even be a factor in the case of poor performance as the problem may lie in any other part of the VM (I/O, garbage collection, threading, etc), or in
 a poorly written application or 3rd party library code. For this reason, it is  worth utilizing the [JDK Mission Control](https://www.oracle.com/java/technologies/jdk-mission-control.html) tool chain to diagnose the application behavior.
-=======
-Note: The GraalVM compiler is only initialized on the first top-tier JIT compilation request so if your application is short-lived, you may not see this output.
-
-Optimizing JVM-based applications is a science in itself. The compilation may not even be a factor in the case of poor performance as the problem may
-lie in any other part of the VM (I/O, garbage collection, threading, etc), or in a poorly written application or 3rd party library code.
-For this reason, it's worth utilizing the [JDK Mission Control](https://www.oracle.com/java/technologies/jdk-mission-control.html) tool chain to diagnose the application behavior.
->>>>>>> 7bc06f81
 
 You can also compare performance against the native top-tier compiler in the JVM by adding `-XX:-UseJVMCICompiler` to the command line.
 
@@ -101,11 +89,7 @@
 org.graalvm.compiler.core.gen.NodeLIRBuilder.matchComplexExpressions(Ljava/util/List;)V
 ```
 
-<<<<<<< HEAD
 The next two frames in the stack were executed in the interpreter (`j`).
-=======
-The next two frames in the stack were executed in the interpreter (j).
->>>>>>> 7bc06f81
 The location of the crash is also often indicated near the top of the file with something like this:
 ```shell
 # Problematic frame:
@@ -114,12 +98,7 @@
 
 In this example, there is likely an error in the code produced by the GraalVM compiler for `NodeLIRBuilder.matchComplexExpressions`.
 
-<<<<<<< HEAD
 When filing an issue on [GitHub](https://github.com/oracle/graal/issues) for such a crash, you should first attempt to reproduce the crash with extra diagnostics enabled for the compilation of the problematic method.
-=======
-When filing an issue on [GitHub](https://github.com/oracle/graal/issues) for such a crash, you should first attempt to reproduce the crash with extra
-diagnostics enabled for the compilation of the problematic method.
->>>>>>> 7bc06f81
 In this example, you would add the following to your command line:
 ```shell
 -Dgraal.MethodFilter=NodeLIRBuilder.matchComplexExpressions, -Dgraal.Dump=:2
@@ -154,11 +133,7 @@
 # Failed to write core dump. Core dumps have been disabled. To enable core dumping, try "ulimit -c unlimited" before starting Java again
 ```
 Here we see that the crash happened in a different method than the first crash.
-<<<<<<< HEAD
-As such, we expand the filter argument to be `-Dgraal.MethodFilter= NodeLIRBuilder.matchComplexExpressions,AMD64HotSpotLIRGenerator.getResult` and run again.
-=======
 As such, we expand the filter argument to be `-Dgraal.MethodFilter=NodeLIRBuilder.matchComplexExpressions,AMD64HotSpotLIRGenerator.getResult` and run again.
->>>>>>> 7bc06f81
 
 When the VM crashes in this way, it does not execute the shutdown code that archives the GraalVM compiler diagnostic output or delete the directory it was written to.
 This must be done manually after the crash.
