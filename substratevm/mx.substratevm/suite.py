--- conflicted
+++ resolved
@@ -1,13 +1,8 @@
 suite = {
     "mxversion": "5.196.3",
     "name": "substratevm",
-<<<<<<< HEAD
-    "version" : "1.0.0-rc11",
-    "release" : True,
-=======
     "version" : "1.0.0-rc12",
     "release" : False,
->>>>>>> a72bb249
     "url" : "https://github.com/oracle/graal/tree/master/substratevm",
 
     "developer" : {
